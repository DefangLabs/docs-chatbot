services:
  rag-chatbot:
    restart: always
    domainname: ask.defang.io
    x-defang-dns-role: arn:aws:iam::258338292852:role/dnsadmin-39a19c3
    build:
      context: ./app
      shm_size: "16gb"
    ports:
      - target: 5050
        published: 5050
        protocol: tcp
        mode: ingress
    environment:
      FLASK_APP: app.py
<<<<<<< HEAD
=======
      DEBUG: 0
>>>>>>> 0b5bb742
      SECRET_KEY:
      SEGMENT_WRITE_KEY:
      SESSION_COOKIE_SECURE: 1
      OPENAI_API_KEY: ${OPENAI_API_KEY} # Set your OpenAI API key here or in the .env file
    command: uwsgi --http 0.0.0.0:5050 --wsgi-file app.py --callable app --processes 4 --threads 2
    deploy:
      resources:
        reservations:
          memory: 4G
    healthcheck:
      test: ["CMD", "curl", "-f", "http://localhost:5050/"]
      interval: 30s
      timeout: 10s
      retries: 5
      #start_period: 40s<|MERGE_RESOLUTION|>--- conflicted
+++ resolved
@@ -13,10 +13,7 @@
         mode: ingress
     environment:
       FLASK_APP: app.py
-<<<<<<< HEAD
-=======
       DEBUG: 0
->>>>>>> 0b5bb742
       SECRET_KEY:
       SEGMENT_WRITE_KEY:
       SESSION_COOKIE_SECURE: 1
