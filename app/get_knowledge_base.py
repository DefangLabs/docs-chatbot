import os
import subprocess
import re
import json
from git import Repo
import logging

kb_file_path = "./data/knowledge_base.json"


def clone_repository(repo_url, local_dir):
    """Clone or pull the repository based on its existence."""
    if not os.path.exists(local_dir):
        print(f"Cloning repository into {local_dir}")
        Repo.clone_from(repo_url, local_dir, depth=1)
    else:
        print(f"Repository already exists at {local_dir}. Pulling latest changes...")
        repo = Repo(local_dir)
        repo.git.pull()


def setup_repositories():
    tmp_dir = ".tmp"
    os.makedirs(tmp_dir, exist_ok=True)

    # Define repositories and their URLs
    repos = {
        "defang-docs": "https://github.com/DefangLabs/defang-docs.git",
        "defang": "https://github.com/DefangLabs/defang.git",
        "samples": "https://github.com/DefangLabs/samples.git",
    }

    # Clone each repository
    for repo_name, repo_url in repos.items():
        clone_repository(repo_url, os.path.join(tmp_dir, repo_name))

<<<<<<< HEAD

def run_prebuild_script():
    """Run the defang-docs repo prebuild script"""

    subprocess.run(
        ["npm", "-C", ".tmp/defang-docs", "install"],
        check=True,
        stdout=subprocess.PIPE,
        stderr=subprocess.PIPE,
=======
def run_command(cmd):
    process = subprocess.Popen(
        cmd,
        stdout=subprocess.PIPE,
        stderr=subprocess.PIPE,
        text=True,
>>>>>>> acc4c710
    )
    for line in process.stdout:
        logging.info(line.rstrip())
    for line in process.stderr:
        logging.error(line.rstrip())
    process.wait()
    if process.returncode != 0:
        raise RuntimeError(f"Command {cmd} failed with return code {process.returncode}")

<<<<<<< HEAD
    subprocess.run(
        ["npm", "-C", ".tmp/defang-docs", "run", "prebuild"],
        check=True,
        stdout=subprocess.PIPE,
        stderr=subprocess.PIPE,
    )
=======
def run_prebuild_script():
    """ Run the defang-docs repo prebuild script"""

    run_command(["npm", "-C", ".tmp/defang-docs", "--loglevel=error", "install"])
    run_command(["npm", "-C", ".tmp/defang-docs", "run", "prebuild"])
>>>>>>> acc4c710


def parse_markdown():
    """Parse markdown files in the current directory into JSON"""
    recursive_parse_directory(
        "./.tmp/defang-docs"
    )  # Parse markdown files in the current directory
    print("Markdown parsing completed successfully.")


def parse_markdown_file_to_json(json_output, current_id, file_path):
    """Parses individual markdown file and adds its content to JSON"""
    with open(file_path, "r", encoding="utf-8") as file:
        lines = file.readlines()

    # Skip the first 5 lines
    markdown_content = "".join(lines[5:])

    # First pass: Determine headers for 'about' section
    sections = []
    current_section = {"about": [], "text": []}
    has_main_header = False

    for line in markdown_content.split("\n"):
        header_match = re.match(
            r"^(#{1,6}|\*\*+)\s+(.*)", line
        )  # Match `#`, `##`, ..., `######` and `**`
        if header_match:
            header_level = len(header_match.group(1).strip())
            header_text = header_match.group(2).strip()

            if header_level == 1 or header_match.group(1).startswith(
                "**"
            ):  # Treat `**` as a main header
                if current_section["about"] or current_section["text"]:
                    sections.append(current_section)
                current_section = {"about": [header_text], "text": []}
                has_main_header = True
            else:
                if has_main_header:
                    current_section["about"].append(header_text)
                else:
                    if header_level == 2:
                        if current_section["about"] or current_section["text"]:
                            sections.append(current_section)
                        current_section = {"about": [header_text], "text": []}
                    else:
                        current_section["about"].append(header_text)
        else:
            current_section["text"].append(line.strip())

    if current_section["about"] or current_section["text"]:
        sections.append(current_section)

    # Second pass: Combine text while ignoring headers and discard entries with empty 'about' or 'text'
    for section in sections:
        about = ", ".join(section["about"])
        text = " ".join(line for line in section["text"] if line)

        if about and text:  # Only insert if both 'about' and 'text' are not empty
            json_output.append(
                {
                    "id": current_id,
                    "about": about,
                    "text": text,
                    "path": adjust_knowledge_base_entry_path(
                        file_path
                    ),  # Adjust path format
                }
            )


def adjust_knowledge_base_entry_path(file_path):
    """Adjusts the file path format for storage."""
    return re.sub(
        r"\/(\d{4})-(\d{2})-(\d{2})-", r"/\1/\2/\3/", normalize_docs_path(file_path)
    )


def normalize_docs_path(path):
    """Normalizes the file path to ensure consistent formatting."""
    return path.replace("./.tmp/defang-docs", "").replace(".mdx", "").replace(".md", "")


def parse_cli_markdown(json_output, current_id, file_path):
    """Parses CLI-specific markdown files"""
    with open(file_path, "r", encoding="utf-8") as file:
        lines = file.readlines()

    if len(lines) < 5:
        print(f"File {file_path} does not have enough lines to parse.")
        return

    # Extract 'about' from the 5th line (index 4)
    about = lines[4].strip()

    # Combine all remaining lines after the first 5 lines into 'text'
    text_lines = lines[5:]
    text = "".join(text_lines).strip()

    # Only append if both 'about' and 'text' are not empty
    if about and text:
        json_output.append(
            {
                "id": current_id,
                "about": about,
                "text": text,
                "path": normalize_docs_path(file_path),
            }
        )


def recursive_parse_directory(root_dir):
    """Recursively parses all markdown files in the directory."""
    paths = []
    for dirpath, _dirnames, filenames in os.walk(root_dir):
        for filename in filenames:
            lower_filename = filename.lower()
            if lower_filename.endswith(".md") or lower_filename.endswith(".mdx"):
                paths.append(os.path.join(dirpath, filename))

    with open(kb_file_path, "r") as kb_file:
        kb_data = json.load(kb_file)

    for id, file_path in enumerate(paths, start=1):
        if "cli" in dirpath.lower() or "cli" in filename.lower():
            parse_cli_markdown(kb_data, id, file_path)
        else:
            parse_markdown_file_to_json(kb_data, id, file_path)

    with open(kb_file_path, "w") as kb_file:
        json.dump(kb_data, kb_file, indent=2)


if __name__ == "__main__":
    setup_repositories()
    run_prebuild_script()
    parse_markdown()  # Start parsing logic after all setups
    print("All processes completed successfully.")<|MERGE_RESOLUTION|>--- conflicted
+++ resolved
@@ -34,24 +34,12 @@
     for repo_name, repo_url in repos.items():
         clone_repository(repo_url, os.path.join(tmp_dir, repo_name))
 
-<<<<<<< HEAD
-
-def run_prebuild_script():
-    """Run the defang-docs repo prebuild script"""
-
-    subprocess.run(
-        ["npm", "-C", ".tmp/defang-docs", "install"],
-        check=True,
-        stdout=subprocess.PIPE,
-        stderr=subprocess.PIPE,
-=======
 def run_command(cmd):
     process = subprocess.Popen(
         cmd,
         stdout=subprocess.PIPE,
         stderr=subprocess.PIPE,
         text=True,
->>>>>>> acc4c710
     )
     for line in process.stdout:
         logging.info(line.rstrip())
@@ -61,20 +49,11 @@
     if process.returncode != 0:
         raise RuntimeError(f"Command {cmd} failed with return code {process.returncode}")
 
-<<<<<<< HEAD
-    subprocess.run(
-        ["npm", "-C", ".tmp/defang-docs", "run", "prebuild"],
-        check=True,
-        stdout=subprocess.PIPE,
-        stderr=subprocess.PIPE,
-    )
-=======
 def run_prebuild_script():
     """ Run the defang-docs repo prebuild script"""
 
     run_command(["npm", "-C", ".tmp/defang-docs", "--loglevel=error", "install"])
     run_command(["npm", "-C", ".tmp/defang-docs", "run", "prebuild"])
->>>>>>> acc4c710
 
 
 def parse_markdown():
